/*
Portions Copyright 2019-2021 ZomboDB, LLC.
Portions Copyright 2021-2022 Technology Concepts & Design, Inc. <support@tcdi.com>

All rights reserved.

Use of this source code is governed by the MIT license that can be found in the LICENSE file.
*/

use crate::datum::time::Time;
use crate::{pg_sys, FromDatum, IntoDatum, PgBox};
use std::ops::{Deref, DerefMut};
use time::format_description::FormatItem;

#[derive(Debug)]
pub struct TimeWithTimeZone(Time);
impl FromDatum for TimeWithTimeZone {
    #[inline]
<<<<<<< HEAD
    unsafe fn from_datum(
        datum: pg_sys::Datum,
        is_null: bool,
        typoid: u32,
    ) -> Option<TimeWithTimeZone> {
=======
    unsafe fn from_datum(datum: usize, is_null: bool) -> Option<TimeWithTimeZone> {
>>>>>>> d130652d
        if is_null {
            None
        } else {
            let timetz = PgBox::from_pg(datum.into_void().cast::<pg_sys::TimeTzADT>());

<<<<<<< HEAD
            let mut time = Time::from_datum(pg_sys::Datum::from(timetz.time), false, typoid)
=======
            let mut time = Time::from_datum(timetz.time as pg_sys::Datum, false)
>>>>>>> d130652d
                .expect("failed to convert TimeWithTimeZone");
            time.0 += time::Duration::seconds(timetz.zone as i64);

            Some(TimeWithTimeZone(time))
        }
    }
}

impl IntoDatum for TimeWithTimeZone {
    #[inline]
    fn into_datum(self) -> Option<pg_sys::Datum> {
        let mut timetz = PgBox::<pg_sys::TimeTzADT>::alloc();
        timetz.zone = 0;
        timetz.time = self
            .0
            .into_datum()
            .expect("failed to convert timetz into datum")
            .into_value() as i64;

        Some(timetz.into_pg().into())
    }

    fn type_oid() -> u32 {
        pg_sys::TIMETZOID
    }
}

impl TimeWithTimeZone {
    /// This shifts the provided `time` back to UTC using the specified `utc_offset`
    pub fn new(mut time: time::Time, at_tz_offset: time::UtcOffset) -> Self {
        time -= time::Duration::seconds(at_tz_offset.whole_seconds() as i64);
        TimeWithTimeZone(Time(time))
    }
}

impl Deref for TimeWithTimeZone {
    type Target = time::Time;

    fn deref(&self) -> &Self::Target {
        &self.0
    }
}
impl DerefMut for TimeWithTimeZone {
    fn deref_mut(&mut self) -> &mut Self::Target {
        &mut self.0
    }
}

impl serde::Serialize for TimeWithTimeZone {
    fn serialize<S>(
        &self,
        serializer: S,
    ) -> std::result::Result<<S as serde::Serializer>::Ok, <S as serde::Serializer>::Error>
    where
        S: serde::Serializer,
    {
        if self.millisecond() > 0 {
            serializer.serialize_str(
                &self
                    .format(
                        &time::format_description::parse(&format!(
                            "[hour]:[minute]:[second].{}-00",
                            self.millisecond()
                        ))
                        .map_err(|e| {
                            serde::ser::Error::custom(format!(
                                "TimeWithTimeZone invalid format problem: {:?}",
                                e
                            ))
                        })?,
                    )
                    .map_err(|e| {
                        serde::ser::Error::custom(format!(
                            "TimeWithTimeZone formatting problem: {:?}",
                            e
                        ))
                    })?,
            )
        } else {
            serializer.serialize_str(
                &self
                    .format(&DEFAULT_TIMESTAMP_WITH_TIMEZONE_FORMAT)
                    .map_err(|e| {
                        serde::ser::Error::custom(format!(
                            "TimeWithTimeZone formatting problem: {:?}",
                            e
                        ))
                    })?,
            )
        }
    }
}

static DEFAULT_TIMESTAMP_WITH_TIMEZONE_FORMAT: &[FormatItem<'static>] =
    time::macros::format_description!("[hour]:[minute]:[second]-00");<|MERGE_RESOLUTION|>--- conflicted
+++ resolved
@@ -16,25 +16,13 @@
 pub struct TimeWithTimeZone(Time);
 impl FromDatum for TimeWithTimeZone {
     #[inline]
-<<<<<<< HEAD
-    unsafe fn from_datum(
-        datum: pg_sys::Datum,
-        is_null: bool,
-        typoid: u32,
-    ) -> Option<TimeWithTimeZone> {
-=======
-    unsafe fn from_datum(datum: usize, is_null: bool) -> Option<TimeWithTimeZone> {
->>>>>>> d130652d
+    unsafe fn from_datum(datum: pg_sys::Datum, is_null: bool) -> Option<TimeWithTimeZone> {
         if is_null {
             None
         } else {
             let timetz = PgBox::from_pg(datum.into_void().cast::<pg_sys::TimeTzADT>());
 
-<<<<<<< HEAD
-            let mut time = Time::from_datum(pg_sys::Datum::from(timetz.time), false, typoid)
-=======
-            let mut time = Time::from_datum(timetz.time as pg_sys::Datum, false)
->>>>>>> d130652d
+            let mut time = Time::from_datum(pg_sys::Datum::from(timetz.time), false)
                 .expect("failed to convert TimeWithTimeZone");
             time.0 += time::Duration::seconds(timetz.zone as i64);
 
