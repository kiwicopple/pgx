/*
Portions Copyright 2019-2021 ZomboDB, LLC.
Portions Copyright 2021-2022 Technology Concepts & Design, Inc. <support@tcdi.com>

All rights reserved.

Use of this source code is governed by the MIT license that can be found in the LICENSE file.
*/

extern crate build_deps;

use bindgen::callbacks::MacroParsingBehavior;
use eyre::{eyre, WrapErr};
use pgx_utils::pg_config::{PgConfig, PgConfigSelector, Pgx};
use pgx_utils::prefix_path;
use pgx_utils::rewriter::PgGuardRewriter;
use quote::{quote, ToTokens};
use rayon::prelude::*;
use std::{
    collections::{HashMap, HashSet},
    path::PathBuf,
    process::{Command, Output},
};
use syn::{ForeignItem, Item};

#[derive(Debug)]
struct IgnoredMacros(HashSet<String>);

impl IgnoredMacros {
    fn default() -> Self {
        // these cause duplicate definition problems on linux
        // see: https://github.com/rust-lang/rust-bindgen/issues/687
        IgnoredMacros(
            vec![
                "FP_INFINITE".into(),
                "FP_NAN".into(),
                "FP_NORMAL".into(),
                "FP_SUBNORMAL".into(),
                "FP_ZERO".into(),
                "IPPORT_RESERVED".into(),
            ]
            .into_iter()
            .collect(),
        )
    }
}

impl bindgen::callbacks::ParseCallbacks for IgnoredMacros {
    fn will_parse_macro(&self, name: &str) -> MacroParsingBehavior {
        if self.0.contains(name) {
            bindgen::callbacks::MacroParsingBehavior::Ignore
        } else {
            bindgen::callbacks::MacroParsingBehavior::Default
        }
    }
}

fn main() -> color_eyre::Result<()> {
    if std::env::var("DOCS_RS").unwrap_or("false".into()) == "1" {
        return Ok(());
    }

    // dump the environment for debugging if asked
    if std::env::var("PGX_BUILD_VERBOSE").unwrap_or("false".to_string()) == "true" {
        for (k, v) in std::env::vars() {
            eprintln!("{}={}", k, v);
        }
    }

    let is_for_release =
        std::env::var("PGX_PG_SYS_GENERATE_BINDINGS_FOR_RELEASE").unwrap_or("0".to_string()) == "1";
    println!("cargo:rerun-if-env-changed=PGX_PG_SYS_GENERATE_BINDINGS_FOR_RELEASE");

    let manifest_dir = PathBuf::from(std::env::var("CARGO_MANIFEST_DIR").unwrap());
    let out_dir = PathBuf::from(std::env::var("OUT_DIR").unwrap());
    let mut src_dir = manifest_dir.clone();
    src_dir.push("src");
    let mut shim_src = manifest_dir.clone();
    shim_src.push("cshim");
    let mut shim_dst = out_dir.clone();
    shim_dst.push("cshim");

    eprintln!("manifest_dir={}", manifest_dir.display());
    eprintln!("shim_src={}", shim_src.display());
    eprintln!("shim_dst={}", shim_dst.display());

    let pgx = Pgx::from_config()?;

    build_deps::rerun_if_changed_paths(&Pgx::config_toml()?.display().to_string()).unwrap();
    build_deps::rerun_if_changed_paths("include/*").unwrap();
    build_deps::rerun_if_changed_paths("cshim/pgx-cshim.c").unwrap();
    build_deps::rerun_if_changed_paths("cshim/Makefile").unwrap();

    let pg_configs = if std::env::var("PGX_PG_SYS_GENERATE_BINDINGS_FOR_RELEASE")
        .unwrap_or("false".into())
        == "1"
    {
        pgx.iter(PgConfigSelector::All)
            .map(|v| v.wrap_err("invalid pg_config"))
            .collect::<eyre::Result<Vec<_>>>()?
    } else {
        let mut found = None;
        for version in pgx_utils::SUPPORTED_MAJOR_VERSIONS {
            if let Err(_) = std::env::var(&format!("CARGO_FEATURE_PG{}", version)) {
                continue;
            }
            if found.is_some() {
                return Err(eyre!("Multiple `pg$VERSION` features found, `--no-default-features` may be required."));
            }
            found = Some(format!("pg{}", version));
        }
        let found = found.ok_or_else(|| {
            eyre!(
                "Did not find `pg$VERSION` feature. `pgx-pg-sys` requires one of {} to be set",
                pgx_utils::SUPPORTED_MAJOR_VERSIONS
                    .iter()
                    .map(|x| format!("`pg{}`", x))
                    .collect::<Vec<_>>()
                    .join(", ")
            )
        })?;
        let specific = pgx.get(&found)?;
        vec![specific]
    };

    pg_configs
        .par_iter()
        .map(|pg_config| {
            let major_version = pg_config
                .major_version()
                .wrap_err("could not determine major version")?;
            let mut include_h = manifest_dir.clone();
            include_h.push("include");
            include_h.push(format!("pg{}.h", major_version));

            let bindgen_output = run_bindgen(&pg_config, &include_h)
                .wrap_err_with(|| format!("bindgen failed for pg{}", major_version))?;

            let oids = extract_oids(&bindgen_output);
            let rewritten_items = rewrite_items(&bindgen_output, is_for_release)
                .wrap_err_with(|| format!("failed to rewrite items for pg{}", major_version))?;

            let dest_dirs = if std::env::var("PGX_PG_SYS_GENERATE_BINDINGS_FOR_RELEASE")
                .unwrap_or("false".into())
                == "1"
            {
                vec![out_dir.clone(), src_dir.clone()]
            } else {
                vec![out_dir.clone()]
            };
            for dest_dir in dest_dirs {
                let mut bindings_file = dest_dir.clone();
                bindings_file.push(&format!("pg{}.rs", major_version));
                write_rs_file(
                    rewritten_items.clone(),
                    &bindings_file,
                    quote! {
                        use crate as pg_sys;
<<<<<<< HEAD
                        use pgx_macros::*;
                        use crate::{Datum, NullableDatum};
=======
>>>>>>> d130652d
                        use crate::PgNode;
                    },
                )
                .wrap_err_with(|| {
                    format!(
                        "Unable to write bindings file for pg{} to `{}`",
                        major_version,
                        bindings_file.display()
                    )
                })?;

                let mut oids_file = dest_dir.clone();
                oids_file.push(&format!("pg{}_oids.rs", major_version));
                write_rs_file(oids.clone(), &oids_file, quote! {}).wrap_err_with(|| {
                    format!(
                        "Unable to write oids file for pg{} to `{}`",
                        major_version,
                        oids_file.display()
                    )
                })?;
            }
            Ok(())
        })
        .collect::<eyre::Result<Vec<_>>>()?;

    // compile the cshim for each binding
    for pg_config in pg_configs {
        build_shim(&shim_src, &shim_dst, &pg_config)?;
    }

    Ok(())
}

fn write_rs_file(
    code: proc_macro2::TokenStream,
    file: &PathBuf,
    header: proc_macro2::TokenStream,
) -> eyre::Result<()> {
    let mut contents = header;
    contents.extend(code);

    std::fs::write(&file, contents.to_string())?;
    rust_fmt(&file)
}

/// Given a token stream representing a file, apply a series of transformations to munge
/// the bindgen generated code with some postgres specific enhancements
fn rewrite_items(file: &syn::File, is_for_release: bool) -> eyre::Result<proc_macro2::TokenStream> {
    let mut items = apply_pg_guard(&file.items)?;
    let pgnode_impls = impl_pg_node(&file.items, is_for_release)?;

    // append the pgnodes to the set of items
    items.extend(pgnode_impls);

    Ok(items)
}

/// Find all the constants that represent Postgres type OID values.
///
/// These are constants of type `u32` whose name ends in the string "OID"
fn extract_oids(code: &syn::File) -> proc_macro2::TokenStream {
    let mut enum_variants = proc_macro2::TokenStream::new();
    let mut from_impl = proc_macro2::TokenStream::new();
    for item in &code.items {
        match item {
            Item::Const(c) => {
                let ident = &c.ident;
                let name = ident.to_string();
                let ty = &c.ty;
                let ty = quote! {#ty}.to_string();

                if ty == "u32" && name.ends_with("OID") && name != "HEAP_HASOID" {
                    enum_variants.extend(quote! {#ident = crate::#ident as isize, });
                    from_impl.extend(quote! {crate::#ident => Some(crate::PgBuiltInOids::#ident), })
                }
            }
            _ => {}
        }
    }

    quote! {
        #[derive(Copy, Clone, Eq, PartialEq, Hash, Ord, PartialOrd, Debug)]
        pub enum PgBuiltInOids {
            #enum_variants
        }

        impl PgBuiltInOids {
            pub fn from(oid: crate::Oid) -> Option<PgBuiltInOids> {
                match oid {
                    #from_impl
                    _ => None,
                }
            }
        }
    }
}

/// Implement our `PgNode` marker trait for `pg_sys::Node` and its "subclasses"
fn impl_pg_node(
    items: &Vec<syn::Item>,
    is_for_release: bool,
) -> eyre::Result<proc_macro2::TokenStream> {
    let mut pgnode_impls = proc_macro2::TokenStream::new();

    // we scope must of the computation so we can borrow `items` and then
    // extend it at the very end.
    let struct_graph: StructGraph = StructGraph::from(&items[..]);

    // collect all the structs with `NodeTag` as their first member,
    // these will serve as roots in our forest of `Node`s
    let mut root_node_structs = Vec::new();
    for descriptor in struct_graph.descriptors.iter() {
        // grab the first field, if any
        let first_field = match &descriptor.struct_.fields {
            syn::Fields::Named(fields) => {
                if let Some(first_field) = fields.named.first() {
                    first_field
                } else {
                    continue;
                }
            }
            syn::Fields::Unnamed(fields) => {
                if let Some(first_field) = fields.unnamed.first() {
                    first_field
                } else {
                    continue;
                }
            }
            _ => continue,
        };

        // grab the type name of the first field
        let ty_name = if let syn::Type::Path(p) = &first_field.ty {
            if let Some(last_segment) = p.path.segments.last() {
                last_segment.ident.to_string()
            } else {
                continue;
            }
        } else {
            continue;
        };

        if ty_name == "NodeTag" {
            root_node_structs.push(descriptor);
        }
    }

    // the set of types which subclass `Node` according to postgres' object system
    let mut node_set = HashSet::new();
    // fill in any children of the roots with a recursive DFS
    // (we are not operating on user input, so it is ok to just
    //  use direct recursion rather than an explicit stack).
    for root in root_node_structs.into_iter() {
        dfs_find_nodes(root, &struct_graph, &mut node_set);
    }

    let nodes: Box<dyn std::iter::Iterator<Item = StructDescriptor>> = if is_for_release {
        // if it's for release we want to sort by struct name to avoid diff churn
        let mut set = node_set.into_iter().collect::<Vec<_>>();
        set.sort_by(|a, b| a.struct_.ident.cmp(&b.struct_.ident));
        Box::new(set.into_iter())
    } else {
        // otherwise we don't care and want to avoid the CPU overhead of sorting
        Box::new(node_set.into_iter())
    };

    // now we can finally iterate the Nodes and emit out Display impl
    for node_struct in nodes {
        let struct_name = &node_struct.struct_.ident;

        // impl the PgNode trait for all nodes
        pgnode_impls.extend(quote! {
            impl pg_sys::PgNode for #struct_name {
                type NodeType = #struct_name;
            }
        });

        // impl Rust's Display trait for all nodes
        pgnode_impls.extend(
            quote! {
                impl std::fmt::Display for #struct_name {
                    fn fmt(&self, f: &mut std::fmt::Formatter<'_>) -> std::fmt::Result {
                        write!(f, "{}", crate::node_to_string_for_display(self.as_node_ptr() as *mut crate::Node))
                    }
                }
            });
    }

    Ok(pgnode_impls)
}

/// Given a root node, dfs_find_nodes adds all its children nodes to `node_set`.
fn dfs_find_nodes<'graph>(
    node: &'graph StructDescriptor<'graph>,
    graph: &'graph StructGraph<'graph>,
    node_set: &mut HashSet<StructDescriptor<'graph>>,
) {
    node_set.insert(node.clone());

    for child in node.children(graph) {
        if node_set.contains(child) {
            continue;
        }
        dfs_find_nodes(child, graph, node_set);
    }
}

/// A graph describing the inheritance relationships between different nodes
/// according to postgres' object system.
///
/// NOTE: the borrowed lifetime on a StructGraph should also ensure that the offsets
///       it stores into the underlying items struct are always correct.
#[derive(Clone, Debug)]
struct StructGraph<'a> {
    #[allow(dead_code)]
    /// A table mapping struct names to their offset in the descriptor table
    name_tab: HashMap<String, usize>,
    #[allow(dead_code)]
    /// A table mapping offsets into the underlying items table to offsets in the descriptor table
    item_offset_tab: Vec<Option<usize>>,
    /// A table of struct descriptors
    descriptors: Vec<StructDescriptor<'a>>,
}

impl<'a> From<&'a [syn::Item]> for StructGraph<'a> {
    fn from(items: &'a [syn::Item]) -> StructGraph<'a> {
        let mut descriptors = Vec::new();

        // a table mapping struct names to their offset in `descriptors`
        let mut name_tab: HashMap<String, usize> = HashMap::new();
        let mut item_offset_tab: Vec<Option<usize>> = vec![None; items.len()];
        for (i, item) in items.iter().enumerate() {
            if let &syn::Item::Struct(struct_) = &item {
                let next_offset = descriptors.len();
                descriptors.push(StructDescriptor {
                    struct_,
                    items_offset: i,
                    parent: None,
                    children: Vec::new(),
                });
                name_tab.insert(struct_.ident.to_string(), next_offset);
                item_offset_tab[i] = Some(next_offset);
            }
        }

        for item in items.iter() {
            // grab the first field if it is struct
            let (id, first_field) = match &item {
                &syn::Item::Struct(syn::ItemStruct {
                    ident: id,
                    fields: syn::Fields::Named(fields),
                    ..
                }) => {
                    if let Some(first_field) = fields.named.first() {
                        (id.to_string(), first_field)
                    } else {
                        continue;
                    }
                }
                &syn::Item::Struct(syn::ItemStruct {
                    ident: id,
                    fields: syn::Fields::Unnamed(fields),
                    ..
                }) => {
                    if let Some(first_field) = fields.unnamed.first() {
                        (id.to_string(), first_field)
                    } else {
                        continue;
                    }
                }
                _ => continue,
            };

            if let syn::Type::Path(p) = &first_field.ty {
                // We should be guaranteed that just extracting the last path
                // segment is ok because these structs are all from the same module.
                // (also, they are all generated from C code, so collisions should be
                //  impossible anyway thanks to C's single shared namespace).
                if let Some(last_segment) = p.path.segments.last() {
                    if let Some(parent_offset) = name_tab.get(&last_segment.ident.to_string()) {
                        // establish the 2-way link
                        let child_offset = name_tab[&id];
                        descriptors[child_offset].parent = Some(*parent_offset);
                        descriptors[*parent_offset].children.push(child_offset);
                    }
                }
            }
        }

        StructGraph {
            name_tab,
            item_offset_tab,
            descriptors,
        }
    }
}

impl<'a> StructDescriptor<'a> {
    /// children returns an iterator over the children of this node in the graph
    fn children(&'a self, graph: &'a StructGraph) -> StructDescriptorChildren {
        StructDescriptorChildren {
            offset: 0,
            descriptor: self,
            graph,
        }
    }
}

/// An iterator over a StructDescriptor's children
struct StructDescriptorChildren<'a> {
    offset: usize,
    descriptor: &'a StructDescriptor<'a>,
    graph: &'a StructGraph<'a>,
}

impl<'a> std::iter::Iterator for StructDescriptorChildren<'a> {
    type Item = &'a StructDescriptor<'a>;
    fn next(&mut self) -> Option<&'a StructDescriptor<'a>> {
        if self.offset >= self.descriptor.children.len() {
            None
        } else {
            let ret = Some(&self.graph.descriptors[self.descriptor.children[self.offset]]);
            self.offset += 1;
            ret
        }
    }
}

/// A node a StructGraph
#[derive(Clone, Debug, Hash, Eq, PartialEq)]
struct StructDescriptor<'a> {
    /// A reference to the underlying struct syntax node
    struct_: &'a syn::ItemStruct,
    /// An offset into the items slice that was used to construct the struct graph that
    /// this StructDescriptor is a part of
    items_offset: usize,
    /// The offset of the "parent" (first member) struct (if any).
    parent: Option<usize>,
    /// The offsets of the "children" structs (if any).
    children: Vec<usize>,
}

/// Given a specific postgres version, `run_bindgen` generates bindings for the given
/// postgres version and returns them as a token stream.
fn run_bindgen(pg_config: &PgConfig, include_h: &PathBuf) -> eyre::Result<syn::File> {
    let major_version = pg_config.major_version()?;
    eprintln!("Generating bindings for pg{}", major_version);
    let includedir_server = pg_config.includedir_server()?;
    let bindings = bindgen::Builder::default()
        .header(include_h.display().to_string())
        .clang_arg(&format!("-I{}", includedir_server.display()))
        .parse_callbacks(Box::new(IgnoredMacros::default()))
        .blocklist_type("Datum") // manually wrapping datum types for correctness
        .blocklist_type("NullableDatum")
        .blocklist_function("varsize_any") // pgx converts the VARSIZE_ANY macro, so we don't want to also have this function, which is in heaptuple.c
        .blocklist_function("query_tree_walker")
        .blocklist_function("expression_tree_walker")
        .blocklist_function("sigsetjmp")
        .blocklist_function("siglongjmp")
        .blocklist_function("pg_re_throw")
        .size_t_is_usize(true)
        .rustfmt_bindings(false)
        .derive_debug(true)
        .derive_copy(true) // necessary to avoid __BindgenUnionField usages -- I don't understand why?
        .derive_default(true)
        .derive_eq(false)
        .derive_partialeq(false)
        .derive_hash(false)
        .derive_ord(false)
        .derive_partialord(false)
        .layout_tests(false)
        .generate()
        .unwrap_or_else(|e| {
            panic!(
                "Unable to generate bindings for pg{}: {:?}",
                major_version, e
            )
        });

    syn::parse_file(bindings.to_string().as_str()).map_err(|e| From::from(e))
}

fn build_shim(shim_src: &PathBuf, shim_dst: &PathBuf, pg_config: &PgConfig) -> eyre::Result<()> {
    let major_version = pg_config.major_version()?;
    let mut libpgx_cshim: PathBuf = shim_dst.clone();

    libpgx_cshim.push(format!("libpgx-cshim-{}.a", major_version));

    eprintln!("libpgx_cshim={}", libpgx_cshim.display());
    // then build the shim for the version feature currently being built
    build_shim_for_version(&shim_src, &shim_dst, pg_config)?;

    // no matter what, tell rustc to link to the library that was built for the feature we're currently building
    let envvar_name = format!("CARGO_FEATURE_PG{}", major_version);
    if std::env::var(envvar_name).is_ok() {
        println!("cargo:rustc-link-search={}", shim_dst.display());
        println!("cargo:rustc-link-lib=static=pgx-cshim-{}", major_version);
    }

    Ok(())
}

fn build_shim_for_version(
    shim_src: &PathBuf,
    shim_dst: &PathBuf,
    pg_config: &PgConfig,
) -> eyre::Result<()> {
    let path_env = prefix_path(pg_config.parent_path());
    let major_version = pg_config.major_version()?;

    eprintln!("PATH for build_shim={}", path_env);
    eprintln!("shim_src={}", shim_src.display());
    eprintln!("shim_dst={}", shim_dst.display());

    std::fs::create_dir_all(shim_dst).unwrap();

    if !std::path::Path::new(&format!("{}/Makefile", shim_dst.display())).exists() {
        std::fs::copy(
            format!("{}/Makefile", shim_src.display()),
            format!("{}/Makefile", shim_dst.display()),
        )
        .unwrap();
    }

    if !std::path::Path::new(&format!("{}/pgx-cshim.c", shim_dst.display())).exists() {
        std::fs::copy(
            format!("{}/pgx-cshim.c", shim_src.display()),
            format!("{}/pgx-cshim.c", shim_dst.display()),
        )
        .unwrap();
    }

    let make = option_env!("MAKE").unwrap_or("make").to_string();
    let rc = run_command(
        Command::new(make)
            .arg("clean")
            .arg(&format!("libpgx-cshim-{}.a", major_version))
            .env("PG_TARGET_VERSION", format!("{}", major_version))
            .env("PATH", path_env)
            .current_dir(shim_dst),
        &format!("shim for PG v{}", major_version),
    )?;

    if rc.status.code().unwrap() != 0 {
        return Err(eyre!("failed to make pgx-cshim for v{}", major_version));
    }

    Ok(())
}

fn run_command(mut command: &mut Command, version: &str) -> eyre::Result<Output> {
    let mut dbg = String::new();

    command = command
        .env_remove("DEBUG")
        .env_remove("MAKEFLAGS")
        .env_remove("MAKELEVEL")
        .env_remove("MFLAGS")
        .env_remove("DYLD_FALLBACK_LIBRARY_PATH")
        .env_remove("OPT_LEVEL")
        .env_remove("TARGET")
        .env_remove("PROFILE")
        .env_remove("OUT_DIR")
        .env_remove("HOST")
        .env_remove("NUM_JOBS");

    eprintln!("[{}] {:?}", version, command);
    dbg.push_str(&format!("[{}] -------- {:?} -------- \n", version, command));

    let output = command.output()?;
    let rc = output.clone();

    if !output.stdout.is_empty() {
        for line in String::from_utf8(output.stdout).unwrap().lines() {
            if line.starts_with("cargo:") {
                dbg.push_str(&format!("{}\n", line));
            } else {
                dbg.push_str(&format!("[{}] [stdout] {}\n", version, line));
            }
        }
    }

    if !output.stderr.is_empty() {
        for line in String::from_utf8(output.stderr).unwrap().lines() {
            dbg.push_str(&format!("[{}] [stderr] {}\n", version, line));
        }
    }
    dbg.push_str(&format!(
        "[{}] /----------------------------------------\n",
        version
    ));

    eprintln!("{}", dbg);
    Ok(rc)
}

fn apply_pg_guard(items: &Vec<syn::Item>) -> eyre::Result<proc_macro2::TokenStream> {
    let mut out = proc_macro2::TokenStream::new();
    for item in items {
        match item {
            Item::ForeignMod(block) => {
                for item in &block.items {
                    match item {
                        ForeignItem::Fn(func) => {
                            out.extend(PgGuardRewriter::new().foreign_item_fn(func))
                        }
                        other => out.extend(quote! { extern "C" { #other } }),
                    }
                }
            }
            _ => {
                out.extend(item.into_token_stream());
            }
        }
    }

    Ok(out)
}

fn rust_fmt(path: &PathBuf) -> eyre::Result<()> {
    let out = run_command(
        Command::new("rustfmt").arg(path).current_dir("."),
        "[bindings_diff]",
    );
    match out {
        Ok(_) => Ok(()),
        Err(e)
            if e.downcast_ref::<std::io::Error>()
                .ok_or(eyre!("Couldn't downcast error ref"))?
                .kind()
                == std::io::ErrorKind::NotFound =>
        {
            Err(e).wrap_err("Failed to run `rustfmt`, is it installed?")
        }
        Err(e) => Err(e.into()),
    }
}<|MERGE_RESOLUTION|>--- conflicted
+++ resolved
@@ -156,11 +156,7 @@
                     &bindings_file,
                     quote! {
                         use crate as pg_sys;
-<<<<<<< HEAD
-                        use pgx_macros::*;
                         use crate::{Datum, NullableDatum};
-=======
->>>>>>> d130652d
                         use crate::PgNode;
                     },
                 )
